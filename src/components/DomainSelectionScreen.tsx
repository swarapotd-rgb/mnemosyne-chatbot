--- conflicted
+++ resolved
@@ -1,11 +1,11 @@
-import { useState } from 'react';
+import React, { useState } from 'react';
 import { Button } from './ui/button';
 import { ArrowLeft } from 'lucide-react';
 
 const SYMPTOM_DOMAINS = [
   { 
     id: 'neuro',
-    name: 'Neurological / Mental Symptoms',
+    name: 'Sensory',
     symptoms: ['Headache', 'Dizziness', 'Memory Issues', 'Confusion', 'Numbness/Tingling', 'Migraines', 'Balance Problems', 'Tremors', 'Difficulty Concentrating', 'Speech Difficulties', 'Vision Changes', 'Seizures']
   },
   {
@@ -25,23 +25,18 @@
   },
   {
     id: 'musculo',
-    name: 'Musculoskeletal',
+    name: 'Skeletal',
     symptoms: ['Joint Pain', 'Muscle Pain', 'Back Pain', 'Stiffness', 'Limited Movement', 'Muscle Weakness', 'Swollen Joints', 'Bone Pain', 'Muscle Cramps', 'Reduced Range of Motion', 'Joint Swelling']
   },
   {
     id: 'hormonal',
-    name: 'Hormonal / Endocrine',
+    name: 'Hormonal ',
     symptoms: ['Unusual Thirst', 'Temperature Sensitivity', 'Irregular Periods', 'Hair Loss', 'Weight Gain', 'Mood Swings', 'Hot Flashes', 'Excessive Sweating', 'Fatigue', 'Changes in Sex Drive', 'Irregular Heart Rate']
   },
   {
     id: 'immune',
-    name: 'Immune / Infection Related',
+    name: 'Immune System / Infection',
     symptoms: ['Swollen Glands', 'Rash', 'Recurring Infections', 'Allergic Reactions', 'Fever', 'Joint Pain', 'Skin Problems', 'Frequent Colds', 'Slow Wound Healing', 'Autoimmune Issues', 'Inflammation']
-  },
-  {
-    id: 'emotional',
-    name: 'Emotional / Psychological',
-    symptoms: ['Anxiety', 'Depression', 'Mood Changes', 'Sleep Issues', 'Stress', 'Panic Attacks', 'Social Withdrawal', 'Irritability', 'Loss of Interest', 'Difficulty Concentrating', 'Changes in Appetite']
   }
 ];
 
@@ -84,18 +79,6 @@
         {/* Back Button */}
         {onBack && (
           <div className="mb-6">
-<<<<<<< HEAD
-            <button
-              onClick={onBack}
-              className="flex items-center gap-2 text-teal-700 hover:text-teal-900 transition-colors body-regular"
-            >
-              <ArrowLeft className="w-5 h-5" />
-              Back
-            </button>
-          </div>
-        )}
-        
-=======
             <Button
               variant="ghost"
               onClick={onBack}
@@ -106,8 +89,6 @@
             </Button>
           </div>
         )}
-
->>>>>>> fd9c72ec
         {/* Header */}
         <div className="mb-12 text-center">
           <h2 className="text-4xl font-bold text-teal-900 mb-4">
