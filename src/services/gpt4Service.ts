// src/services/gpt4Service.ts
interface PatientContext {
  chronicConditions: string[];
  medications: string[];
  medicalHistory: string[];
  age?: number;
  gender?: string;
}

interface SymptomAnalysis {
  primarySymptom: string;
  severity: number;
  duration: string;
  associatedSymptoms: string[];
  triggers: string[];
  confidence: number;
  urgencyLevel: 'low' | 'medium' | 'high' | 'emergency';
  preliminaryDiagnosis?: string;
}

class GPT4Service {
  private apiKey: string;
  private baseUrl = 'https://api.openai.com/v1/chat/completions';

  constructor(apiKey?: string) {
    this.apiKey = apiKey || import.meta.env.VITE_OPENAI_API_KEY || '';
  }

  setApiKey(key: string) { this.apiKey = key; }

  private parseAnalysis(text: string) {
    const lines = text.split('\n');
    const assessment = lines.find(l => l.startsWith('ASSESSMENT:'))?.replace('ASSESSMENT:', '').trim() ?? '…';
    const urgencyRaw = lines.find(l => l.startsWith('URGENCY:'))?.replace('URGENCY:', '').trim().toLowerCase();
    const urgencyLevel = ['low', 'medium', 'high', 'emergency'].includes(urgencyRaw as any) ? (urgencyRaw as any) : 'medium';
    const recs = lines.filter(l => l.trim().startsWith('-') || l.trim().startsWith('•')).map(l => l.replace(/^[-•]\s*/, '').trim());
    return { assessment, urgencyLevel, recommendations: recs.length ? recs : ['Consult a healthcare provider'] };
  }

  private async buildSelfContainedAnswers(analysis: { assessment: string; recommendations: string[] }): Promise<string> {
    const prompt = `You are Mnemosyne, an AI Health Companion.

The user just received this symptom analysis:

Assessment: ${analysis.assessment}
Recommendations:
${analysis.recommendations.map(r => `- ${r}`).join('\n')}

Answer **each** of the four sections below in **clear, concise paragraphs** (max 2-3 sentences each).  
Use **bold headings** (1., 2., 3., 4.) and for section 4 generate **3 common follow-up questions** with **immediate answers** in **Q:/A:** format.

1. Explain any of the recommendations in more detail.
2. How can the user find healthcare providers in their area?
3. Provide additional self-care tips for the reported symptoms.
4. Generate 3 common follow-up questions the user might have and answer them.

Return **only** the four numbered sections, nothing else.`;

    const res = await fetch(this.baseUrl, {
      method: 'POST',
      headers: {
        'Content-Type': 'application/json',
        'Authorization': `Bearer ${this.apiKey}`
      },
      body: JSON.stringify({
        model: 'gpt-4',
        messages: [{ role: 'user', content: prompt }],
        max_tokens: 500,
        temperature: 0.7
      })
    });

    if (!res.ok) throw new Error('GPT-4 API error');
    const data = await res.json();
    return data.choices?.[0]?.message?.content?.trim() ?? '';
  }

  async generateResponse(
    userInput: string,
    conversationHistory: Array<{ botMessage: string; userResponse?: string }>,
    patientContext: PatientContext,
    symptomAnalysis: SymptomAnalysis | null
  ): Promise<string> {
    if (!this.apiKey) throw new Error('OpenAI API key missing');

    const system = `You are Mnemosyne, an AI Health Companion...`; // (same system prompt as Gemini)
    const messages = [{ role: 'system', content: system } as any];
    conversationHistory.forEach(s => {
      messages.push({ role: 'assistant', content: s.botMessage });
      if (s.userResponse) messages.push({ role: 'user', content: s.userResponse });
    });
    messages.push({ role: 'user', content: userInput });

    const res = await fetch(this.baseUrl, {
      method: 'POST',
      headers: {
        'Content-Type': 'application/json',
        'Authorization': `Bearer ${this.apiKey}`
      },
      body: JSON.stringify({
        model: 'gpt-4',
        messages,
        max_tokens: 500,
        temperature: 0.7
      })
    });

    if (!res.ok) throw new Error('GPT-4 API error');
    const data = await res.json();
    const raw = data.choices?.[0]?.message?.content ?? '';

    const parsed = this.parseAnalysis(raw);
    const summary = `Based on your symptoms, here's my analysis:

Assessment: ${parsed.assessment}

Urgency Level: ${parsed.urgencyLevel.toUpperCase()}

Recommendations:
${parsed.recommendations.map(r => `• ${r}`).join('\n')}`;

    const details = await this.buildSelfContainedAnswers(parsed);
    return `${summary}\n\n${details}`;
  }

  async analyzeSymptoms(
    symptomDescription: string,
    patientContext: PatientContext,
    additionalInfo?: string
<<<<<<< HEAD
  ) {
    const prompt = `Analyze: "${symptomDescription}"\nContext: ${JSON.stringify(patientContext)}\nFormat:\nASSESSMENT: ...\nURGENCY: ...\nRECOMMENDATIONS:\n- ...`;
    const res = await this.generateResponse(prompt, [], patientContext, null);
    const parsed = this.parseAnalysis(res);
    return { ...parsed, confidence: 75 };
=======
  ): Promise<{
    assessment: string;
    urgencyLevel: 'low' | 'medium' | 'high' | 'emergency';
    possibleConditions: string[];
    recommendations: string[];
    nextSteps: string[];
  }> {
    const prompt = `Analyze these symptoms: "${symptomDescription}"
    
Additional information: ${additionalInfo || 'None provided'}

Patient context: ${JSON.stringify(patientContext)}

Provide a preliminary assessment in this format:
ASSESSMENT: [Your assessment]
URGENCY: [low/medium/high/emergency]
POSSIBLE_CONDITIONS:
- [Condition 1]
- [Condition 2]
- [Condition 3]
RECOMMENDATIONS:
- [Recommendation 1]
- [Recommendation 2]
- [Recommendation 3]
NEXT_STEPS:
- [Next step 1]
- [Next step 2]
- [Next step 3]`;

    try {
      const response = await this.generateResponse(prompt, [], patientContext, null);
      
      // Parse the structured response
      const lines = response.split('\n');
      const assessment = lines.find(line => line.startsWith('ASSESSMENT:'))?.replace('ASSESSMENT:', '').trim() || 'Assessment pending';
      const urgencyMatch = lines.find(line => line.startsWith('URGENCY:'))?.replace('URGENCY:', '').trim();
      const urgencyLevel = ['low', 'medium', 'high', 'emergency'].includes(urgencyMatch || '') 
        ? (urgencyMatch as 'low' | 'medium' | 'high' | 'emergency') 
        : 'medium';
      
      // Extract possible conditions
      const possibleConditionsStart = lines.findIndex(line => line.startsWith('POSSIBLE_CONDITIONS:'));
      const recommendationsStart = lines.findIndex(line => line.startsWith('RECOMMENDATIONS:'));
      const nextStepsStart = lines.findIndex(line => line.startsWith('NEXT_STEPS:'));
      
      const possibleConditions = lines
        .slice(possibleConditionsStart + 1, recommendationsStart > 0 ? recommendationsStart : lines.length)
        .filter(line => line.trim().startsWith('-') || line.trim().startsWith('•'))
        .map(line => line.replace(/^[-•]\s*/, '').trim())
        .filter(condition => condition.length > 0);

      const recommendations = lines
        .slice(recommendationsStart + 1, nextStepsStart > 0 ? nextStepsStart : lines.length)
        .filter(line => line.trim().startsWith('-') || line.trim().startsWith('•'))
        .map(line => line.replace(/^[-•]\s*/, '').trim())
        .filter(rec => rec.length > 0);

      const nextSteps = lines
        .slice(nextStepsStart + 1)
        .filter(line => line.trim().startsWith('-') || line.trim().startsWith('•'))
        .map(line => line.replace(/^[-•]\s*/, '').trim())
        .filter(step => step.length > 0);

      return {
        assessment,
        urgencyLevel,
        possibleConditions: possibleConditions.length > 0 ? possibleConditions : ['General health concern requiring evaluation'],
        recommendations: recommendations.length > 0 ? recommendations : ['Consult with a healthcare provider'],
        nextSteps: nextSteps.length > 0 ? nextSteps : ['Schedule an appointment with your doctor']
      };
    } catch (error) {
      console.error('Error analyzing symptoms:', error);
      return {
        assessment: 'Unable to analyze symptoms at this time',
        urgencyLevel: 'medium',
        possibleConditions: ['General health concern requiring evaluation'],
        recommendations: ['Please consult with a healthcare provider'],
        nextSteps: ['Schedule an appointment with your doctor']
      };
    }
>>>>>>> 87da232f
  }
}

export const gpt4Service = new GPT4Service();
export { GPT4Service };<|MERGE_RESOLUTION|>--- conflicted
+++ resolved
@@ -127,13 +127,6 @@
     symptomDescription: string,
     patientContext: PatientContext,
     additionalInfo?: string
-<<<<<<< HEAD
-  ) {
-    const prompt = `Analyze: "${symptomDescription}"\nContext: ${JSON.stringify(patientContext)}\nFormat:\nASSESSMENT: ...\nURGENCY: ...\nRECOMMENDATIONS:\n- ...`;
-    const res = await this.generateResponse(prompt, [], patientContext, null);
-    const parsed = this.parseAnalysis(res);
-    return { ...parsed, confidence: 75 };
-=======
   ): Promise<{
     assessment: string;
     urgencyLevel: 'low' | 'medium' | 'high' | 'emergency';
@@ -214,9 +207,9 @@
         nextSteps: ['Schedule an appointment with your doctor']
       };
     }
->>>>>>> 87da232f
   }
 }
 
+// Export singleton instance
 export const gpt4Service = new GPT4Service();
 export { GPT4Service };